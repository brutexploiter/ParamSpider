--- conflicted
+++ resolved
@@ -31,11 +31,7 @@
     parser.add_argument('-d','--domain' , help = 'Domain name of the taget [ex : hackerone.com]' , required=True)
     parser.add_argument('-l','--level' ,  help = 'For nested parameters [ex : --level high]')
     parser.add_argument('-e','--exclude', help= 'extensions to exclude [ex --exclude php,aspx]')
-<<<<<<< HEAD
     parser.add_argument('-o','--output' , help = 'Output file name [by default it is \'domain.txt\']')
-=======
-    parser.add_argument('-o','--output' , help = 'Output file name [by default it is \'result.txt\']')
->>>>>>> 3fc73d25
     args = parser.parse_args()
 
     url = f"http://web.archive.org/cdx/search/cdx?url=*.{args.domain}/*&output=txt&fl=original&collapse=urlkey&page=/"
