--- conflicted
+++ resolved
@@ -31,12 +31,8 @@
     parser.add_argument('-d','--domain' , help = 'Domain name of the taget [ex : hackerone.com]' , required=True)
     parser.add_argument('-l','--level' ,  help = 'For nested parameters [ex : --level high]')
     parser.add_argument('-e','--exclude', help= 'extensions to exclude [ex --exclude php,aspx]')
-<<<<<<< HEAD
-    parser.add_argument('-o','--output' , help = 'Output file name [by default it is \'domain.txt\']')
-=======
     parser.add_argument('-o','--output' , help = 'Output file name [by defualt it is \'result.txt\']')
     parser.add_argument('-p','--placeholder' , help = 'The string to add as a placeholder after the parameter name.', default = "FUZZ")
->>>>>>> fedc0281
     args = parser.parse_args()
 
     url = f"http://web.archive.org/cdx/search/cdx?url=*.{args.domain}/*&output=txt&fl=original&collapse=urlkey&page=/"
